package distkvs

import (
	"example.org/cpsc416/a5/kvslib"
	"fmt"
	"github.com/DistributedClocks/tracing"
	"log"
	"net"
	"net/rpc"
	"sync"
	"time"
)

type StorageAddr string

// this matches the config file format in config/frontend_config.json
type FrontEndConfig struct {
	ClientAPIListenAddr  string
	StorageAPIListenAddr string
	Storage              StorageAddr
	TracerServerAddr     string
	TracerSecret         []byte
}

type FrontEndStorageStarted struct {
	StorageID string
}

type FrontEndStorageFailed struct {
	StorageID string
}

type FrontEndPut struct {
	Key   string
	Value string
}

type FrontEndPutResult struct {
	Err bool
}

type FrontEndGet struct {
	Key string
}

type FrontEndGetResult struct {
	Key   string
	Value *string
	Err   bool
}

type FrontEndStorageJoined struct {
	StorageIds []string
}

// TODO: remove these later
// Tracing structs for debugging
type FrontEndGetFailed struct {
	StorageID string
	Key       string
}

type FrontEndGetSucceeded struct {
	StorageID string
	Key       string
	Value     string
}

type FrontEndPutFailed struct {
	StorageID string
	Key       string
	Value     string
}

type FrontEndPutSucceeded struct {
	StorageID string
	Key       string
	Value     string
}

type FailedNodes struct {
	IDs []string
}

type FrontEndDebug struct {
	Message string
}

type TotalFailure struct{}

type FrontEnd struct {
	// state may go here
	tracer         *tracing.Tracer
	frontendTrace  *tracing.Trace
	storageTimeout uint8
	ops            map[string][]StartOpChan
	opsMu          sync.Mutex

	joinedNodes   map[string]*rpc.Client
	joinedNodesMu sync.RWMutex
	joining       bool
	joiningMu     sync.RWMutex
	joiningOps    map[string][]StartOpChan
	joiningOpsMu  sync.Mutex
	putWg         sync.WaitGroup

	txnQueue []StartOpChan
	txnMu    sync.Mutex
}

type StartOpChan chan struct{}

// StorageReqCall associates an async rpc.Call with the storageID it was sent to
type StorageReqCall struct {
	ID   string
	Call *rpc.Call
}

/***** RPC structs *****/
type StorageJoinArgs struct {
	StorageID   string
	StorageAddr string
	Token       tracing.TracingToken
}

type StorageJoinResp struct {
	RetToken tracing.TracingToken
}

func (d *FrontEnd) Start(clientAPIListenAddr string, storageAPIListenAddr string, storageTimeout uint8, ftrace *tracing.Tracer) error {
	if ftrace != nil {
		d.frontendTrace = ftrace.CreateTrace()
	}

	d.tracer = ftrace
	d.storageTimeout = storageTimeout
	d.ops = make(map[string][]StartOpChan)
	d.joinedNodes = make(map[string]*rpc.Client)
	d.joiningOps = make(map[string][]StartOpChan)
	d.txnQueue = make([]StartOpChan, 0, 25)

	server := rpc.NewServer()
	err := server.Register(d)
	if err != nil {
		return fmt.Errorf("format of FrontEnd RPCs aren't correct: %s\n", err)
	}

	clientListener, err := net.Listen("tcp", clientAPIListenAddr)
	if err != nil {
		return fmt.Errorf("failed to listen on %s: %s\n", clientAPIListenAddr, err)
	}

	storageListener, err := net.Listen("tcp", storageAPIListenAddr)
	if err != nil {
		return fmt.Errorf("failed to listen on %s: %s\n", storageAPIListenAddr, err)
	}

	go server.Accept(clientListener)
	server.Accept(storageListener)
	return nil
}

func (d *FrontEnd) Get(args kvslib.FrontendGetArgs, reply *kvslib.FrontendGetResp) error {
	trace := d.AttemptReceiveToken(&args.Token)
	AttemptRecordAction(trace, FrontEndGet{Key: args.Key})

	// wait for start signal
	startCh := make(StartOpChan, 1)
	d.enqueueOperation(args.Key, startCh)
	defer d.dequeueOperation(args.Key)
	<-startCh

	// using write mutex to enforce request ordering
	d.joinedNodesMu.Lock()
	numNodes := len(d.joinedNodes)
	callResults := make(chan *StorageReqCall, numNodes)
	succeeded := false

	if numNodes == 0 {
		// no storage nodes joined, so abort immediately
		trace.RecordAction(TotalFailure{})
		AttemptRecordAction(trace, FrontEndGetResult{
			Key:   args.Key,
			Value: nil,
			Err:   true,
		})
		d.joinedNodesMu.Unlock()

		reply.Key = args.Key
		reply.Ok = false
		reply.Error = true
		reply.RetToken = AttemptGenerateToken(trace)
		return nil
	}

	queue := make(StartOpChan, 1)
	d.enqueueTransaction(queue)

	var respVal string
	var respOk bool

	for storageID, client := range d.joinedNodes {
		storageArgs := StorageGetArgs{
			Key:   args.Key,
			Token: AttemptGenerateToken(trace),
		}
		storageResp := StorageGetResp{}

		call := client.Go("Storage.Get", storageArgs, &storageResp, nil)
		go func(storageID string) {
			<-call.Done
			if call.Error == nil {
				d.AttemptReceiveToken(&storageResp.Token)
				respVal = storageResp.Value
				respOk = storageResp.Ok
			}
			callResults <- &StorageReqCall{storageID, call}
		}(storageID)
	}
	d.joinedNodesMu.Unlock()

	var failedNodes []string

	for i := 0; i < numNodes; i++ {
		storageCall := <-callResults
		if storageCall.Call.Error != nil {
			failedNodes = append(failedNodes, storageCall.ID)
			trace.RecordAction(FrontEndGetFailed{storageCall.ID, args.Key})
		} else {
			succeeded = true
			trace.RecordAction(FrontEndGetSucceeded{storageCall.ID, args.Key, respVal})
		}
	}

	// if some requests failed, then retry on those nodes
	// since RPC is using the same TCP connection, the retry should always fail
	if len(failedNodes) != 0 {
		trace.RecordAction(FailedNodes{failedNodes})
		time.Sleep(time.Duration(d.storageTimeout) * time.Second)

		d.joinedNodesMu.RLock()
		for _, storageID := range failedNodes {
			if client, ok := d.joinedNodes[storageID]; ok {
				storageArgs := StorageGetArgs{
					Key:   args.Key,
					Token: AttemptGenerateToken(trace),
				}
				storageResp := StorageGetResp{}
				err := client.Call("Storage.Get", storageArgs, storageResp)
				// TODO: remove this assertion later
				if err == nil {
					// the retry should never succeed
					log.Fatalf("retry to %v succeeded...\n", storageID)
				}
			}
		}
		d.joinedNodesMu.RUnlock()
	}

	// wait for turn in transaction queue
	<-queue
	defer d.dequeueTransaction()

	if len(failedNodes) != 0 {
		// remove failed nodes from the joined set
		d.joinedNodesMu.Lock()
		for _, storageID := range failedNodes {
			if _, ok := d.joinedNodes[storageID]; ok {
				delete(d.joinedNodes, storageID)
				AttemptRecordAction(d.frontendTrace, FrontEndStorageFailed{storageID})
				d.UnsafeRecordFEStorageJoined()
			}
		}
		d.joinedNodesMu.Unlock()
	}

	var value *string = nil
	if respOk {
		value = &respVal
	}

	if succeeded {
		AttemptRecordAction(trace, FrontEndGetResult{
			Key:   args.Key,
			Value: value,
			Err:   false,
		})
		reply.Error = false
	} else {
		AttemptRecordAction(trace, FrontEndGetResult{
			Key:   args.Key,
			Value: nil,
			Err:   true,
		})
		reply.Error = true
	}

	reply.Key = args.Key
	reply.Value = respVal
	reply.Ok = respOk
	reply.RetToken = AttemptGenerateToken(trace)
	return nil
}

func (d *FrontEnd) Put(args kvslib.FrontendPutArgs, reply *kvslib.FrontendPutResp) error {
	trace := d.AttemptReceiveToken(&args.Token)
	AttemptRecordAction(trace, FrontEndPut{
		Key:   args.Key,
		Value: args.Value,
	})

	// wait for start signal
	startCh := make(StartOpChan, 1)
	d.enqueueOperation(args.Key, startCh)
	defer d.dequeueOperation(args.Key)
	<-startCh

	// spinlock blocks until no storage nodes are joining
	for {
		d.joiningMu.RLock()
		if d.joining == false {
			d.putWg.Add(1)
			d.joiningMu.RUnlock()
			break
		}
		d.joiningMu.RUnlock()
	}
	defer d.putWg.Done()

	// using write mutex to enforce request ordering
	d.joinedNodesMu.Lock()
	numNodes := len(d.joinedNodes)
	callResults := make(chan *StorageReqCall, numNodes)
	succeeded := false

	if numNodes == 0 {
		// no storage nodes joined, so abort immediately
		trace.RecordAction(TotalFailure{})
		AttemptRecordAction(trace, FrontEndPutResult{true})
		d.joinedNodesMu.Unlock()
		reply.Error = true
		reply.RetToken = AttemptGenerateToken(trace)
		return nil
	}

	queue := make(StartOpChan, 1)
	d.enqueueTransaction(queue)

	for storageID, client := range d.joinedNodes {
		storageArgs := StoragePutArgs{
			Key:   args.Key,
			Value: args.Value,
			Token: AttemptGenerateToken(trace),
		}
		storageResp := StoragePutResp{}

		call := client.Go("Storage.Put", storageArgs, &storageResp, nil)
		go func(storageID string) {
			<-call.Done
			if call.Error == nil {
				d.AttemptReceiveToken(&storageResp.Token)
			}
			callResults <- &StorageReqCall{storageID, call}
		}(storageID)
	}
	d.joinedNodesMu.Unlock()

	var failedNodes []string

	for i := 0; i < numNodes; i++ {
		storageCall := <-callResults
		if storageCall.Call.Error != nil {
			failedNodes = append(failedNodes, storageCall.ID)
			trace.RecordAction(FrontEndPutFailed{storageCall.ID, args.Key, args.Value})
		} else {
			succeeded = true
			trace.RecordAction(FrontEndPutSucceeded{storageCall.ID, args.Key, args.Value})
		}
	}

	// if some requests failed, then retry on those nodes
	// since RPC is using the same TCP connection, the retry should always fail
	if len(failedNodes) != 0 {
		trace.RecordAction(FailedNodes{failedNodes})
		time.Sleep(time.Duration(d.storageTimeout) * time.Second)

		d.joinedNodesMu.RLock()
		for _, storageID := range failedNodes {
			if client, ok := d.joinedNodes[storageID]; ok {
				storageArgs := StoragePutArgs{
					Key:   args.Key,
					Value: args.Value,
					Token: AttemptGenerateToken(trace),
				}
				storageResp := StoragePutResp{}
				err := client.Call("Storage.Put", storageArgs, storageResp)
				// TODO: remove this assertion later
				if err == nil {
					// the retry should never succeed
					log.Fatalf("retry to %v succeeded...\n", storageID)
				}
			}
		}
		d.joinedNodesMu.RUnlock()
	}

	// wait for turn in transaction queue
	<-queue
	defer d.dequeueTransaction()

	if len(failedNodes) != 0 {
		// remove failed nodes from the joined set
		d.joinedNodesMu.Lock()
		for _, storageID := range failedNodes {
			if _, ok := d.joinedNodes[storageID]; ok {
				delete(d.joinedNodes, storageID)
				AttemptRecordAction(d.frontendTrace, FrontEndStorageFailed{storageID})
				d.UnsafeRecordFEStorageJoined()
			}
		}
		d.joinedNodesMu.Unlock()
	}

	if succeeded {
		AttemptRecordAction(trace, FrontEndPutResult{Err: false})
		reply.Error = false
	} else {
		AttemptRecordAction(trace, FrontEndPutResult{Err: true})
		reply.Error = true
	}

	reply.RetToken = AttemptGenerateToken(trace)
	return nil
}

func (d *FrontEnd) StorageJoin(args StorageJoinArgs, reply *StorageJoinResp) error {
	storageTrace := d.AttemptReceiveToken(&args.Token)
	storageID := args.StorageID

	client, err := rpc.Dial("tcp", args.StorageAddr)
	if err != nil {
		// storage node is down, so immediately abort
		reply.RetToken = AttemptGenerateToken(storageTrace)
		return nil
	}

	storageTrace.RecordAction(FrontEndDebug{"Successfully dialed storage, waiting for join mutex"})

<<<<<<< HEAD
	d.joiningOpsMu.Lock()
	if len(d.joiningOps) == 0 {
		// block all put requests
		d.joiningMu.Lock()
		d.joining = true
		d.joiningMu.Unlock()
	}
	start := make(StartOpChan, 1)
	d.unsafeEnqueueJoinOp(storageID, start)
	d.joiningOpsMu.Unlock()

	storageTrace.RecordAction(FrontEndDebug{"Enqueued join op"})
=======
func (d *FrontEnd) StorageJoin(args StorageJoinArgs, reply *StorageJoinResp) error {
	storageTrace := d.AttemptReceiveToken(&args.Token)
>>>>>>> f65c3396

	defer func() {
		d.unsafeDequeueJoinOp(storageID)
		if len(d.joiningOps) == 0 {
			// unblock put requests
			d.joiningMu.Lock()
			d.joining = false
			d.joiningMu.Unlock()
		}
	}()

	// wait for all outstanding put requests to complete
	d.putWg.Wait()
	storageTrace.RecordAction(FrontEndDebug{"Finished waiting for wg"})

	// if there are other storage join ops with this ID queued up, wait for them to finish
	<-start
	storageTrace.RecordAction(FrontEndDebug{"Finished waiting in queue"})

	skipUpdate := false

	d.joinedNodesMu.Lock()
	if _, ok := d.joinedNodes[storageID]; ok {
		// record failure if, for some reason, we never detected it earlier
		delete(d.joinedNodes, storageID)
		AttemptRecordAction(d.frontendTrace, FrontEndStorageFailed{storageID})
		d.UnsafeRecordFEStorageJoined()
	}
	AttemptRecordAction(d.frontendTrace, FrontEndStorageStarted{storageID})
	if len(d.joinedNodes) == 0 {
		skipUpdate = true
	}
	d.joinedNodesMu.Unlock()

	var recentState map[string]string

	// get the most recent state from some joined node
	if !skipUpdate {
		d.joinedNodesMu.RLock()
		getStateSucceeded := false
		getStateResp := StorageGetStateResp{}
		for _, joinedClient := range d.joinedNodes {
			getStateArgs := StorageGetStateArgs{AttemptGenerateToken(storageTrace)}

			err := joinedClient.Call("Storage.GetState", getStateArgs, &getStateResp)
			if err == nil {
				d.AttemptReceiveToken(&getStateResp.Token)
				getStateSucceeded = true
				break
			}
		}
		d.joinedNodesMu.RUnlock()

		// TODO: remove this assertion later
		if getStateSucceeded == false {
			storageTrace.RecordAction(TotalFailure{})
			log.Fatalf("total failure should never occur when nodes are joining")
		}

		recentState = getStateResp.State
	}

	storageTrace.RecordAction(FrontEndDebug{"Got most recent state"})

	// send state to joining node
	updateArgs := StorageUpdateStateArgs{
		State:      recentState,
		SkipUpdate: skipUpdate,
		Token:      AttemptGenerateToken(storageTrace),
	}
	updateResp := StorageUpdateStateResp{}
	err = client.Call("Storage.UpdateState", updateArgs, &updateResp)
	if err != nil {
		reply.RetToken = AttemptGenerateToken(storageTrace)
		AttemptRecordAction(d.frontendTrace, FrontEndStorageFailed{storageID})
		return nil
	}

	// update succeeded, add node to joined nodes
	d.AttemptReceiveToken(&updateResp.RetToken)
	storageTrace.RecordAction(FrontEndDebug{"Sent recent state to joining node"})

	d.joinedNodesMu.Lock()
	d.joinedNodes[storageID] = client
	d.UnsafeRecordFEStorageJoined()
	d.joinedNodesMu.Unlock()

	reply.RetToken = AttemptGenerateToken(storageTrace)
	return nil
}

func (d *FrontEnd) enqueueOperation(key string, ch StartOpChan) {
	d.opsMu.Lock()
	defer d.opsMu.Unlock()

	opQueue, ok := d.ops[key]
	if ok {
		d.ops[key] = append(opQueue, ch)
	} else {
		d.ops[key] = []StartOpChan{ch}
		ch <- struct{}{}
	}
}

func (d *FrontEnd) dequeueOperation(key string) {
	d.opsMu.Lock()
	defer d.opsMu.Unlock()

	chQueue := d.ops[key]
	if len(chQueue) <= 1 {
		delete(d.ops, key)
	} else {
		d.ops[key] = chQueue[1:]
		d.ops[key][0] <- struct{}{}
	}
}

func (d *FrontEnd) unsafeEnqueueJoinOp(key string, ch StartOpChan) {
	opQueue, ok := d.joiningOps[key]
	if ok {
		d.joiningOps[key] = append(opQueue, ch)
	} else {
		d.joiningOps[key] = []StartOpChan{ch}
		ch <- struct{}{}
	}
}

func (d *FrontEnd) unsafeDequeueJoinOp(key string) {
	chQueue := d.joiningOps[key]
	if len(chQueue) <= 1 {
		delete(d.joiningOps, key)
	} else {
		d.joiningOps[key] = chQueue[1:]
		d.joiningOps[key][0] <- struct{}{}
	}
}

func (d *FrontEnd) enqueueTransaction(ch StartOpChan) {
	d.txnMu.Lock()
	defer d.txnMu.Unlock()

	d.txnQueue = append(d.txnQueue, ch)

	if len(d.txnQueue) == 1 {
		ch <- struct{}{}
	}
}

func (d *FrontEnd) dequeueTransaction() {
	d.txnMu.Lock()
	defer d.txnMu.Unlock()

	d.txnQueue = d.txnQueue[1:]

	if len(d.txnQueue) > 0 {
		d.txnQueue[0] <- struct{}{}
	}
}

func (d *FrontEnd) AttemptReceiveToken(token *tracing.TracingToken) *tracing.Trace {
	if d.tracer != nil {
		return d.tracer.ReceiveToken(*token)
	}
	return nil
}

func AttemptGenerateToken(trace *tracing.Trace) tracing.TracingToken {
	var token tracing.TracingToken
	if trace != nil {
		token = trace.GenerateToken()
	}
	return token
}

func AttemptRecordAction(trace *tracing.Trace, action interface{}) {
	if trace != nil {
		trace.RecordAction(action)
	}
}

func (d *FrontEnd) UnsafeRecordFEStorageJoined() {
	// Note: this function is NOT thread safe;
	// The mutex for joinedNodes must be held by the caller!!
	if d.frontendTrace != nil {
		set := make([]string, len(d.joinedNodes))
		i := 0

		for storageID := range d.joinedNodes {
			set[i] = storageID
			i += 1
		}

		d.frontendTrace.RecordAction(FrontEndStorageJoined{set})
	}
}<|MERGE_RESOLUTION|>--- conflicted
+++ resolved
@@ -446,7 +446,6 @@
 
 	storageTrace.RecordAction(FrontEndDebug{"Successfully dialed storage, waiting for join mutex"})
 
-<<<<<<< HEAD
 	d.joiningOpsMu.Lock()
 	if len(d.joiningOps) == 0 {
 		// block all put requests
@@ -459,10 +458,6 @@
 	d.joiningOpsMu.Unlock()
 
 	storageTrace.RecordAction(FrontEndDebug{"Enqueued join op"})
-=======
-func (d *FrontEnd) StorageJoin(args StorageJoinArgs, reply *StorageJoinResp) error {
-	storageTrace := d.AttemptReceiveToken(&args.Token)
->>>>>>> f65c3396
 
 	defer func() {
 		d.unsafeDequeueJoinOp(storageID)
@@ -542,7 +537,7 @@
 	}
 
 	// update succeeded, add node to joined nodes
-	d.AttemptReceiveToken(&updateResp.RetToken)
+	d.AttemptReceiveToken(&updateResp.Token)
 	storageTrace.RecordAction(FrontEndDebug{"Sent recent state to joining node"})
 
 	d.joinedNodesMu.Lock()
